# Project Lagrange
Vertical landing and takeoff rocket
<<<<<<< HEAD
Hello world from Caden
=======
Hello World
Hello World from cade
>>>>>>> 765221c0
<|MERGE_RESOLUTION|>--- conflicted
+++ resolved
@@ -1,8 +1,4 @@
 # Project Lagrange
 Vertical landing and takeoff rocket
-<<<<<<< HEAD
-Hello world from Caden
-=======
 Hello World
-Hello World from cade
->>>>>>> 765221c0
+Hello World from cade